from abc import ABC
from typing import Any, Dict, List, Optional, Union, Tuple, Set, Callable
from pydantic import BaseModel, Field, ConfigDict
from datetime import datetime
from pathlib import Path
import logging
import time

from nomadic.experiment.helpers.base_prompt_constructor import construct_prompt
from nomadic.experiment.helpers.base_response_manager import get_responses
from nomadic.experiment.helpers.base_evaluator import (
    custom_evaluate,
    custom_evaluate_hallucination,
<<<<<<< HEAD
    accuracy_evaluator,
    transform_eval_dataset_to_eval_json,
=======
>>>>>>> 030c04a6
    evaluate_responses,
    calculate_mean_score
)
from nomadic.experiment.helpers.base_result_manager import (
    format_error_message,
    determine_experiment_status,
    create_default_experiment_result,
    save_experiment
)
<<<<<<< HEAD
from nomadic.experiment.helpers.base_setup import setup_tuner, enforce_param_types
from nomadic.experiment.helpers.experiment_types.base_experiment import BaseExperiment
from nomadic.experiment.prompt_tuning import PromptTuner
=======
from nomadic.experiment.helpers.base_setup import enforce_param_types
from nomadic.experiment.helpers.experiment_types.base_experiment import BaseExperiment
>>>>>>> 030c04a6
from llama_index.core.evaluation import BaseEvaluator

class Experiment(BaseExperiment):
    """Experiment class that integrates all helper functions and implements BaseExperiment.

    This class provides a complete implementation that properly inherits from BaseExperiment
    and integrates all helper functions for prompt construction, response management,
    evaluation, and result handling.
    """

    model_config = ConfigDict(arbitrary_types_allowed=True)

    # Core configuration from base experiment
    name: str = Field(default="my experiment", description="Name of experiment")
    params: Optional[Set[str]] = Field(default_factory=set)
    enable_logging: bool = Field(default=True)

    # Experiment configuration
    evaluation_dataset: Optional[List[Dict[str, Any]]] = Field(default=None)
    user_prompt_request: Optional[Union[str, List[str]]] = Field(default_factory=list)
    model: Optional[Any] = Field(default=None)

    # Tuning and optimization settings
    use_iterative_optimization: Optional[Any] = Field(default=False)
    search_method: str = Field(default="grid")
    use_flaml_library: bool = Field(default=False)
    use_ray_backend: bool = Field(default=False)
    num_samples: int = Field(default=-1)

    # Evaluation configuration
    evaluator: Optional[Union[BaseEvaluator, Callable, Dict[str, Any]]] = Field(default=None)

    # Results and state management
    results_filepath: Optional[str] = Field(default=None)
    start_datetime: Optional[datetime] = Field(default=None)
    end_datetime: Optional[datetime] = Field(default=None)
    experiment_status: Optional[str] = Field(default="not_started")
    experiment_status_message: Optional[str] = Field(default="")

    def run(self, param_dict: Dict[str, Any]) -> Dict[str, Any]:
        """Run the experiment with given parameters."""
        # Call parent class run method first
        result = super().run(param_dict)

        # Additional functionality specific to this implementation
        try:
            # Setup experiment logging
            if self.enable_logging:
                logging.basicConfig(level=logging.INFO)
                logging.info(f"Starting experiment: {self.name}")

            # Get responses using integrated response manager
            pred_responses, eval_questions, ref_responses, prompts = self._get_responses(
                self._enforce_param_types(param_dict)
            )

            # Evaluate responses using integrated evaluator
            eval_results = self._evaluate_responses(
                pred_responses,
                ref_responses,
                self.evaluation_dataset
            )

            # Calculate scores using integrated scoring
            mean_scores = self._calculate_mean_score(eval_results)

            # Prepare results using base result manager
            results = {
                "status": determine_experiment_status(self, is_error=False),
                "parameters": param_dict,
                "predictions": pred_responses,
                "prompts": prompts,
                "evaluation": {
                    "results": eval_results,
                    "mean_scores": mean_scores,
                    "questions": eval_questions,
                    "references": ref_responses
                },
                "metadata": {
                    "timestamp": datetime.now().isoformat(),
                    "model": str(self.model.__class__.__name__) if self.model else None
                }
            }

            # Save results if logging is enabled
            if self.enable_logging:
                save_experiment(
                    self,
                    folder_path=f"experiments/{self.name}",
                    start_datetime=self.start_datetime,
                    experiment_data=results
                )

            return results

        except Exception as e:
            error_msg = format_error_message(self, e)
            if self.enable_logging:
                logging.error(error_msg)

            return create_default_experiment_result(self, param_dict)

    def _get_responses(
        self,
        type_safe_param_values: Tuple[Dict[str, Any], Dict[str, Any]]
    ) -> Tuple[List[str], List[str], List[str], List[str]]:
        """Get responses using integrated response manager."""
        return get_responses(
            self,
            type_safe_param_values=type_safe_param_values,
            model=self.model,
            prompt_constructor=self,
            evaluation_dataset=self.evaluation_dataset,
            user_prompt_request=self.user_prompt_request,
            num_simulations=self.num_simulations,
            enable_logging=self.enable_logging,
            use_iterative_optimization=self.use_iterative_optimization
        )

    def _evaluate_responses(
        self,
        pred_responses: List[str],
        ref_responses: Optional[List[str]] = None,
        evaluation_dataset: Optional[List[Dict[str, Any]]] = None,
    ) -> List[Dict[str, Any]]:
        """Evaluate responses using integrated evaluator."""
        if self.evaluator:
            if isinstance(self.evaluator, dict):
                method = self.evaluator.get("method")
                if method == "custom_evaluate_hallucination":
                    return [
                        custom_evaluate_hallucination(pred, ref, evaluation_dataset)
                        for pred, ref in zip(pred_responses, ref_responses)
                    ]
                elif method == "custom_evaluate":
                    return [
                        custom_evaluate(
                            pred,
                            self.evaluator.get("evaluation_metrics", []),
                            self.model.api_keys.get("OPENAI_API_KEY") if hasattr(self.model, "api_keys") else None
                        )
                        for pred in pred_responses
                    ]
            else:
                return evaluate_responses(
                    self,
                    responses=pred_responses,
                    ref_responses=ref_responses,
                    evaluator=self.evaluator,
                    evaluation_dataset=evaluation_dataset
                )

        return evaluate_responses(
            self,
            responses=pred_responses,
            ref_responses=ref_responses,
            evaluation_dataset=evaluation_dataset
        )

    def _calculate_mean_score(self, eval_results: List[Dict[str, Any]]) -> Dict[str, float]:
        """Calculate mean scores using integrated scoring."""
        return calculate_mean_score(self, eval_results=eval_results, params=self.params)

    def _enforce_param_types(self, param_values: Dict[str, Any]) -> Tuple[Dict[str, Any], Dict[str, Any]]:
        """Enforce parameter types using integrated type enforcement."""
        # First use the base setup helper
<<<<<<< HEAD
        typed_params = enforce_param_types(self, param_values, self.model.hyperparameters if hasattr(self.model, 'hyperparameters') else {})
=======
        typed_params = enforce_param_types(param_values, self.model.hyperparameters if hasattr(self.model, 'hyperparameters') else {})
>>>>>>> 030c04a6

        # Then split into OpenAI and prompt tuning parameters
        openai_params = {
            k: v for k, v in typed_params.items()
            if k in {'temperature', 'max_tokens', 'top_p', 'frequency_penalty', 'presence_penalty'}
        }

        prompt_params = {
            k: v for k, v in typed_params.items()
            if k not in openai_params
        }

        return openai_params, prompt_params

    def construct_prompt(self, template: str, params: Dict[str, Any], **kwargs) -> str:
        """Construct prompt using integrated prompt constructor."""
        return construct_prompt(self, template, params, **kwargs)<|MERGE_RESOLUTION|>--- conflicted
+++ resolved
@@ -11,11 +11,6 @@
 from nomadic.experiment.helpers.base_evaluator import (
     custom_evaluate,
     custom_evaluate_hallucination,
-<<<<<<< HEAD
-    accuracy_evaluator,
-    transform_eval_dataset_to_eval_json,
-=======
->>>>>>> 030c04a6
     evaluate_responses,
     calculate_mean_score
 )
@@ -25,14 +20,8 @@
     create_default_experiment_result,
     save_experiment
 )
-<<<<<<< HEAD
-from nomadic.experiment.helpers.base_setup import setup_tuner, enforce_param_types
-from nomadic.experiment.helpers.experiment_types.base_experiment import BaseExperiment
-from nomadic.experiment.prompt_tuning import PromptTuner
-=======
 from nomadic.experiment.helpers.base_setup import enforce_param_types
 from nomadic.experiment.helpers.experiment_types.base_experiment import BaseExperiment
->>>>>>> 030c04a6
 from llama_index.core.evaluation import BaseEvaluator
 
 class Experiment(BaseExperiment):
@@ -199,11 +188,7 @@
     def _enforce_param_types(self, param_values: Dict[str, Any]) -> Tuple[Dict[str, Any], Dict[str, Any]]:
         """Enforce parameter types using integrated type enforcement."""
         # First use the base setup helper
-<<<<<<< HEAD
-        typed_params = enforce_param_types(self, param_values, self.model.hyperparameters if hasattr(self.model, 'hyperparameters') else {})
-=======
         typed_params = enforce_param_types(param_values, self.model.hyperparameters if hasattr(self.model, 'hyperparameters') else {})
->>>>>>> 030c04a6
 
         # Then split into OpenAI and prompt tuning parameters
         openai_params = {
